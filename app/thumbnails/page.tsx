--- conflicted
+++ resolved
@@ -889,57 +889,7 @@
                   persistCustomPresets(next);
                   setProfile(id);
                   setColors(p.colors || []);
-<<<<<<< HEAD
                 }}
-=======
-                } else {
-                  setColors([]);
-                }
-              }}
-              customPresets={customPresets}
-              onDuplicate={(id) => handleDuplicatePreset(id)}
-              onDeletePreset={(id) => deleteCustomPreset(id)}
-              onUpdatePreset={(id, update) => {
-                const next = { ...customPresets, [id]: { ...customPresets[id], ...update } };
-                persistCustomPresets(next);
-                if (profile === id) {
-                  if (update.colors) setColors(update.colors);
-                }
-              }}
-              onCreatePreset={(p) => {
-                const id = `custom:${p.title.toLowerCase().replace(/[^a-z0-9]+/g, "-")}-${Date.now()}`;
-                const next = { ...customPresets, [id]: p } as Record<string, Preset>;
-                persistCustomPresets(next);
-                setProfile(id);
-                setColors(p.colors || []);
-              }}
-            />
-
-
-            <label className={styles.formGroup}>
-              <span className={styles.label}>Headline</span>
-              <input
-                type="text"
-                placeholder="3–5 word hook (optional)"
-                value={headline}
-
-          {loading && (
-            <div style={{ marginTop: 12 }}>
-              <div style={{ display: 'flex', alignItems: 'center', gap: 8, marginBottom: 6, fontSize: 12 }}>
-                <strong>Progress</strong>
-                <span>
-                  {progressTotal > 0 ? `${progressDone}/${progressTotal}` : (results.length > 0 ? `${results.length}…` : 'starting…')}
-                </span>
-              </div>
-              <div style={{ height: 8, background: '#eee', border: '1px solid #ccc', borderRadius: 6, overflow: 'hidden' }}>
-                <div style={{ height: '100%', width: `${Math.min(100, Math.round((progressDone / (progressTotal || Math.max(1, results.length))) * 100))}%`, background: 'linear-gradient(90deg, #ff3b3b, #ff7f50)', transition: 'width .2s ease' }} />
-              </div>
-            </div>
-          )}
-
-                onChange={(e) => setHeadline(e.target.value)}
-                className={styles.input}
->>>>>>> c2fa9130
               />
 
               <div className={styles.navRow}>
@@ -993,6 +943,21 @@
                   className={styles.number}
                 />
               </div>
+
+              {loading && (
+                <div style={{ marginTop: 12 }}>
+                  <div style={{ display: 'flex', alignItems: 'center', gap: 8, marginBottom: 6, fontSize: 12 }}>
+                    <strong>Progress</strong>
+                    <span>
+                      {progressTotal > 0 ? `${progressDone}/${progressTotal}` : (results.length > 0 ? `${results.length}…` : 'starting…')}
+                    </span>
+                  </div>
+                  <div style={{ height: 8, background: '#eee', border: '1px solid #ccc', borderRadius: 6, overflow: 'hidden' }}>
+                    <div style={{ height: '100%', width: `${Math.min(100, Math.round((progressDone / (progressTotal || Math.max(1, results.length))) * 100))}%`, background: 'linear-gradient(90deg, #ff3b3b, #ff7f50)', transition: 'width .2s ease' }} />
+                  </div>
+                </div>
+              )}
+
 
               <button
                 className={styles.primary}
